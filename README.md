--- conflicted
+++ resolved
@@ -91,7 +91,7 @@
 
 The library includes several predefined hook utilities for common logging scenarios:
 
-<<<<<<< HEAD
+
 | Hook Function | Options |
 |--------------|---------|
 | **`logPreToolUseEvents`**<br/>Logs tool uses before execution | • Optional first param: `matcher` (regex pattern, defaults to '.*' for all tools)<br/>• `maxEventsStored` (default: 100)<br/>• `logFileName` (default: 'hook-log.tool-use.json')<br/>• `includeToolInput` (default: true) |
@@ -100,15 +100,6 @@
 | **`logSubagentStopEvents`**<br/>Logs subagent stop events | • `maxEventsStored` (default: 100)<br/>• `logFileName` (default: 'hook-log.stop.json') |
 | **`logNotificationEvents`**<br/>Logs notification messages | • `maxEventsStored` (default: 100)<br/>• `logFileName` (default: 'hook-log.notification.json') |
 | **`blockEnvFiles`**<br/>Blocks access to .env files | No options - blocks all .env file variants except example files |
-=======
-| Hook Function                                                 | Options                                                                                                                                                                                                                                                                |
-| ------------------------------------------------------------- | ---------------------------------------------------------------------------------------------------------------------------------------------------------------------------------------------------------------------------------------------------------------------- |
-| **`logPreToolUseEvents`**<br/>Logs tool uses before execution | • Optional first param: `matcher` (regex pattern, defaults to '.\*' for all tools)<br/>• `maxEventsStored` (default: 100)<br/>• `logFileName` (default: 'hook-log.tool-use.json')<br/>• `includeToolInput` (default: true)                                             |
-| **`logPostToolUseEvents`**<br/>Logs tool uses after execution | • Optional first param: `matcher` (regex pattern, defaults to '.\*' for all tools)<br/>• `maxEventsStored` (default: 100)<br/>• `logFileName` (default: 'hook-log.tool-use.json')<br/>• `includeToolInput` (default: true)<br/>• `includeToolResponse` (default: true) |
-| **`logStopEvents`**<br/>Logs main agent stop events           | • `maxEventsStored` (default: 100)<br/>• `logFileName` (default: 'hook-log.stop.json')                                                                                                                                                                                 |
-| **`logSubagentStopEvents`**<br/>Logs subagent stop events     | • `maxEventsStored` (default: 100)<br/>• `logFileName` (default: 'hook-log.stop.json')                                                                                                                                                                                 |
-| **`logNotificationEvents`**<br/>Logs notification messages    | • `maxEventsStored` (default: 100)<br/>• `logFileName` (default: 'hook-log.notification.json')                                                                                                                                                                         |
->>>>>>> e59cac0e
 
 All predefined hooks:
 
